--- conflicted
+++ resolved
@@ -30,14 +30,10 @@
 use parquet::arrow::PARQUET_FIELD_ID_META_KEY;
 
 use crate::arrow::schema_to_arrow_schema;
-<<<<<<< HEAD
 use crate::metadata_columns::get_metadata_column_name;
-use crate::spec::{Literal, PrimitiveLiteral, Schema as IcebergSchema};
-=======
 use crate::spec::{
     Literal, PartitionSpec, PrimitiveLiteral, Schema as IcebergSchema, Struct, Transform,
 };
->>>>>>> 8d4851f0
 use crate::{Error, ErrorKind, Result};
 
 /// Build a map of field ID to constant value for identity-partitioned fields.
@@ -150,23 +146,14 @@
 
 /// Builder for RecordBatchTransformer to improve ergonomics when constructing with optional parameters.
 ///
-/// See [`RecordBatchTransformer`] for details on partition spec and partition data.
+/// Constant fields are pre-computed for both virtual/metadata fields (like _file) and
+/// identity-partitioned fields to avoid duplicate work during batch processing.
 #[derive(Debug)]
 pub(crate) struct RecordBatchTransformerBuilder {
     snapshot_schema: Arc<IcebergSchema>,
     projected_iceberg_field_ids: Vec<i32>,
-<<<<<<< HEAD
-    // Pre-computed constant field information: field_id -> (arrow_type, value)
-    // Avoids duplicate lookups and type conversions during batch processing
     constant_fields: HashMap<i32, (DataType, PrimitiveLiteral)>,
-
-    // BatchTransform gets lazily constructed based on the schema of
-    // the first RecordBatch we receive from the file
-    batch_transform: Option<BatchTransform>,
-=======
-    partition_spec: Option<Arc<PartitionSpec>>,
-    partition_data: Option<Struct>,
->>>>>>> 8d4851f0
+    field_id_to_mapped_schema_map: Option<HashMap<i32, (FieldRef, usize)>>,
 }
 
 impl RecordBatchTransformerBuilder {
@@ -176,38 +163,69 @@
     ) -> Self {
         Self {
             snapshot_schema,
-<<<<<<< HEAD
-            projected_iceberg_field_ids,
+            projected_iceberg_field_ids: projected_iceberg_field_ids.to_vec(),
             constant_fields: HashMap::new(),
-=======
-            projected_iceberg_field_ids: projected_iceberg_field_ids.to_vec(),
-            partition_spec: None,
-            partition_data: None,
+            field_id_to_mapped_schema_map: None,
         }
+    }
+
+    /// Lazily build and cache the field_id_to_mapped_schema_map
+    fn get_or_build_field_id_map(&mut self) -> Result<&HashMap<i32, (FieldRef, usize)>> {
+        if self.field_id_to_mapped_schema_map.is_none() {
+            let mapped_arrow_schema = Arc::new(schema_to_arrow_schema(&self.snapshot_schema)?);
+            self.field_id_to_mapped_schema_map = Some(
+                RecordBatchTransformer::build_field_id_to_arrow_schema_map(&mapped_arrow_schema)?,
+            );
+        }
+        Ok(self.field_id_to_mapped_schema_map.as_ref().unwrap())
+    }
+
+    /// Add a constant value for a specific field ID.
+    /// This is used for virtual/metadata fields like _file that have constant values per batch.
+    ///
+    /// # Arguments
+    /// * `field_id` - The field ID to associate with the constant
+    /// * `value` - The constant value for this field
+    pub(crate) fn with_constant(mut self, field_id: i32, value: PrimitiveLiteral) -> Result<Self> {
+        let arrow_type = RecordBatchTransformer::primitive_literal_to_arrow_type(&value)?;
+        self.constant_fields.insert(field_id, (arrow_type, value));
+        Ok(self)
     }
 
     /// Set partition spec and data together for identifying identity-transformed partition columns.
     ///
     /// Both partition_spec and partition_data must be provided together since the spec defines
     /// which fields are identity-partitioned, and the data provides their constant values.
-    /// One without the other cannot produce a valid constants map.
+    /// This method computes the partition constants and merges them into constant_fields.
     pub(crate) fn with_partition(
         mut self,
         partition_spec: Arc<PartitionSpec>,
         partition_data: Struct,
-    ) -> Self {
-        self.partition_spec = Some(partition_spec);
-        self.partition_data = Some(partition_data);
-        self
+    ) -> Result<Self> {
+        // Compute partition constants for identity-transformed fields
+        let partition_constants = constants_map(&partition_spec, &partition_data);
+
+        // Ensure field_id_to_mapped_schema_map is built (needed for Arrow type lookup)
+        self.get_or_build_field_id_map()?;
+
+        // Add partition constants to constant_fields (get Arrow types from schema)
+        // Safe to borrow field_id_to_mapped_schema_map again now
+        let field_map = self.field_id_to_mapped_schema_map.as_ref().unwrap();
+        for (field_id, value) in partition_constants {
+            if let Some((field, _)) = field_map.get(&field_id) {
+                let arrow_type = field.data_type().clone();
+                self.constant_fields.insert(field_id, (arrow_type, value));
+            }
+        }
+
+        Ok(self)
     }
 
     pub(crate) fn build(self) -> RecordBatchTransformer {
         RecordBatchTransformer {
             snapshot_schema: self.snapshot_schema,
             projected_iceberg_field_ids: self.projected_iceberg_field_ids,
-            partition_spec: self.partition_spec,
-            partition_data: self.partition_data,
->>>>>>> 8d4851f0
+            constant_fields: self.constant_fields,
             batch_transform: None,
         }
     }
@@ -247,30 +265,10 @@
 pub(crate) struct RecordBatchTransformer {
     snapshot_schema: Arc<IcebergSchema>,
     projected_iceberg_field_ids: Vec<i32>,
-
-    /// Partition spec for identifying identity-transformed partition columns (spec rule #1).
-    /// Only fields with identity transforms use partition data constants; non-identity transforms
-    /// (bucket, truncate, etc.) must read source columns from data files.
-    partition_spec: Option<Arc<PartitionSpec>>,
-
-<<<<<<< HEAD
-    /// Add a constant value for a specific field ID.
-    /// This is used for virtual/metadata fields like _file that have constant values per batch.
-    ///
-    /// # Arguments
-    /// * `field_id` - The field ID to associate with the constant
-    /// * `value` - The constant value for this field
-    pub(crate) fn with_constant(mut self, field_id: i32, value: PrimitiveLiteral) -> Result<Self> {
-        let arrow_type = Self::primitive_literal_to_arrow_type(&value)?;
-        self.constant_fields.insert(field_id, (arrow_type, value));
-        Ok(self)
-    }
-
-=======
-    /// Partition data providing constant values for identity-transformed partition columns (spec rule #1).
-    /// For example, in a file at path `dept=engineering/file.parquet`, this would contain
-    /// the value "engineering" for the dept field.
-    partition_data: Option<Struct>,
+    // Pre-computed constant field information: field_id -> (arrow_type, value)
+    // Includes both virtual/metadata fields (like _file) and identity-partitioned fields
+    // Avoids type conversions during batch processing
+    constant_fields: HashMap<i32, (DataType, PrimitiveLiteral)>,
 
     // BatchTransform gets lazily constructed based on the schema of
     // the first RecordBatch we receive from the file
@@ -278,7 +276,6 @@
 }
 
 impl RecordBatchTransformer {
->>>>>>> 8d4851f0
     pub(crate) fn process_record_batch(
         &mut self,
         record_batch: RecordBatch,
@@ -313,12 +310,7 @@
                     record_batch.schema_ref(),
                     self.snapshot_schema.as_ref(),
                     &self.projected_iceberg_field_ids,
-<<<<<<< HEAD
                     &self.constant_fields,
-=======
-                    self.partition_spec.as_ref().map(|s| s.as_ref()),
-                    self.partition_data.as_ref(),
->>>>>>> 8d4851f0
                 )?);
 
                 self.process_record_batch(record_batch)?
@@ -337,12 +329,7 @@
         source_schema: &ArrowSchemaRef,
         snapshot_schema: &IcebergSchema,
         projected_iceberg_field_ids: &[i32],
-<<<<<<< HEAD
         constant_fields: &HashMap<i32, (DataType, PrimitiveLiteral)>,
-=======
-        partition_spec: Option<&PartitionSpec>,
-        partition_data: Option<&Struct>,
->>>>>>> 8d4851f0
     ) -> Result<BatchTransform> {
         let mapped_unprojected_arrow_schema = Arc::new(schema_to_arrow_schema(snapshot_schema)?);
         let field_id_to_mapped_schema_map =
@@ -353,18 +340,29 @@
         let fields: Result<Vec<_>> = projected_iceberg_field_ids
             .iter()
             .map(|field_id| {
-                // Check if this is a constant/virtual field (pre-computed)
-                if let Some((arrow_type, _)) = constant_fields.get(field_id) {
-                    // Create a field for the virtual column
-                    let field_name = get_metadata_column_name(*field_id)?;
-                    Ok(Arc::new(
-                        Field::new(field_name, arrow_type.clone(), false).with_metadata(
-                            HashMap::from([(
-                                PARQUET_FIELD_ID_META_KEY.to_string(),
-                                field_id.to_string(),
-                            )]),
-                        ),
-                    ))
+                // Check if this is a constant field (virtual or partition)
+                if constant_fields.contains_key(field_id) {
+                    // For metadata/virtual fields (like _file), get name from metadata_columns
+                    // For partition fields, get name from schema (they exist in schema)
+                    if let Ok(field_name) = get_metadata_column_name(*field_id) {
+                        // This is a metadata/virtual field
+                        let (arrow_type, _) = constant_fields.get(field_id).unwrap();
+                        Ok(Arc::new(
+                            Field::new(field_name, arrow_type.clone(), false).with_metadata(
+                                HashMap::from([(
+                                    PARQUET_FIELD_ID_META_KEY.to_string(),
+                                    field_id.to_string(),
+                                )]),
+                            ),
+                        ))
+                    } else {
+                        // This is a partition field (exists in schema)
+                        Ok(field_id_to_mapped_schema_map
+                            .get(field_id)
+                            .ok_or(Error::new(ErrorKind::Unexpected, "field not found"))?
+                            .0
+                            .clone())
+                    }
                 } else {
                     Ok(field_id_to_mapped_schema_map
                         .get(field_id)
@@ -377,12 +375,6 @@
 
         let target_schema = Arc::new(ArrowSchema::new(fields?));
 
-        let constants_map = if let (Some(spec), Some(data)) = (partition_spec, partition_data) {
-            constants_map(spec, data)
-        } else {
-            HashMap::new()
-        };
-
         match Self::compare_schemas(source_schema, &target_schema) {
             SchemaComparison::Equivalent => Ok(BatchTransform::PassThrough),
             SchemaComparison::NameChangesOnly => Ok(BatchTransform::ModifySchema { target_schema }),
@@ -392,12 +384,7 @@
                     snapshot_schema,
                     projected_iceberg_field_ids,
                     field_id_to_mapped_schema_map,
-<<<<<<< HEAD
                     constant_fields,
-=======
-                    constants_map,
-                    partition_spec,
->>>>>>> 8d4851f0
                 )?,
                 target_schema,
             }),
@@ -454,38 +441,25 @@
         snapshot_schema: &IcebergSchema,
         projected_iceberg_field_ids: &[i32],
         field_id_to_mapped_schema_map: HashMap<i32, (FieldRef, usize)>,
-<<<<<<< HEAD
         constant_fields: &HashMap<i32, (DataType, PrimitiveLiteral)>,
-=======
-        constants_map: HashMap<i32, PrimitiveLiteral>,
-        _partition_spec: Option<&PartitionSpec>,
->>>>>>> 8d4851f0
     ) -> Result<Vec<ColumnSource>> {
         let field_id_to_source_schema_map =
             Self::build_field_id_to_arrow_schema_map(source_schema)?;
 
-<<<<<<< HEAD
-        projected_iceberg_field_ids.iter().map(|field_id|{
-            // Check if this is a constant/virtual field (pre-computed)
-            if let Some((arrow_type, value)) = constant_fields.get(field_id) {
-                // This is a virtual field - add it with the constant value
-                return Ok(ColumnSource::Add {
-                    value: Some(value.clone()),
-                    target_type: arrow_type.clone(),
-                });
-            }
-
-            let (target_field, _) = field_id_to_mapped_schema_map.get(field_id).ok_or(
-                Error::new(ErrorKind::Unexpected, "could not find field in schema")
-            )?;
-            let target_type = target_field.data_type();
-
-            Ok(if let Some((source_field, source_index)) = field_id_to_source_schema_map.get(field_id) {
-                // column present in source
-=======
         projected_iceberg_field_ids
             .iter()
             .map(|field_id| {
+                // Check if this is a constant field (metadata/virtual or identity-partitioned)
+                // Constant fields always use their pre-computed constant values, regardless of whether
+                // they exist in the Parquet file. This is per Iceberg spec rule #1: partition metadata
+                // is authoritative and should be preferred over file data.
+                if let Some((arrow_type, value)) = constant_fields.get(field_id) {
+                    return Ok(ColumnSource::Add {
+                        value: Some(value.clone()),
+                        target_type: arrow_type.clone(),
+                    });
+                }
+
                 let (target_field, _) =
                     field_id_to_mapped_schema_map
                         .get(field_id)
@@ -494,7 +468,6 @@
                             "could not find field in schema",
                         ))?;
                 let target_type = target_field.data_type();
->>>>>>> 8d4851f0
 
                 let iceberg_field = snapshot_schema.field_by_id(*field_id).ok_or(Error::new(
                     ErrorKind::Unexpected,
@@ -535,13 +508,8 @@
                 );
 
                 // Apply spec's fallback steps for "not present" fields.
-                let column_source = if let Some(constant_value) = constants_map.get(field_id) {
-                    // Rule #1: Identity partition constant
-                    ColumnSource::Add {
-                        value: Some(constant_value.clone()),
-                        target_type: target_type.clone(),
-                    }
-                } else if let Some(source) = field_by_id {
+                // Rule #1 (constants) is handled at the beginning of this function
+                let column_source = if let Some(source) = field_by_id {
                     source
                 } else {
                     // Rules #2, #3 and #4:
@@ -1179,6 +1147,7 @@
         let mut transformer =
             RecordBatchTransformerBuilder::new(snapshot_schema, &projected_field_ids)
                 .with_partition(partition_spec, partition_data)
+                .expect("Failed to add partition constants")
                 .build();
 
         // Create a Parquet RecordBatch with actual data
@@ -1299,6 +1268,7 @@
         let mut transformer =
             RecordBatchTransformerBuilder::new(snapshot_schema, &projected_field_ids)
                 .with_partition(partition_spec, partition_data)
+                .expect("Failed to add partition constants")
                 .build();
 
         let parquet_batch = RecordBatch::try_new(parquet_schema, vec![
@@ -1414,6 +1384,7 @@
         let mut transformer =
             RecordBatchTransformerBuilder::new(snapshot_schema, &projected_field_ids)
                 .with_partition(partition_spec, partition_data)
+                .expect("Failed to add partition constants")
                 .build();
 
         // Create a Parquet RecordBatch with actual data
@@ -1518,6 +1489,7 @@
         let mut transformer =
             RecordBatchTransformerBuilder::new(snapshot_schema, &projected_field_ids)
                 .with_partition(partition_spec, partition_data)
+                .expect("Failed to add partition constants")
                 .build();
 
         let parquet_batch = RecordBatch::try_new(parquet_schema, vec![
