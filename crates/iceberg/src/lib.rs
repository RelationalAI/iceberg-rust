--- conflicted
+++ resolved
@@ -96,12 +96,8 @@
 pub mod writer;
 
 mod delete_vector;
-<<<<<<< HEAD
+pub mod metadata_columns;
 pub mod puffin;
 
 /// Utility functions and modules.
-pub mod util;
-=======
-pub mod metadata_columns;
-pub mod puffin;
->>>>>>> 4eb8a63b
+pub mod util;