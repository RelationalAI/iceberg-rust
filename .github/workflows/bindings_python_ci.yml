--- conflicted
+++ resolved
@@ -41,8 +41,6 @@
   cancel-in-progress: true
 
 jobs:
-<<<<<<< HEAD
-=======
   check-rust:
     runs-on: ubuntu-latest
     steps:
@@ -54,7 +52,6 @@
         working-directory: "bindings/python"
         run: cargo clippy --all-targets --all-features -- -D warnings
 
->>>>>>> e20910ed
   check-python:
     runs-on: ubuntu-latest
     steps:
@@ -73,9 +70,6 @@
       - name: Check style
         working-directory: "bindings/python"
         run: |
-<<<<<<< HEAD
-          uvx ruff check .
-=======
           uvx ruff check .
 
   test:
@@ -114,5 +108,4 @@
         working-directory: "bindings/python"
         shell: bash
         run: |
-          make test
->>>>>>> e20910ed
+          make test